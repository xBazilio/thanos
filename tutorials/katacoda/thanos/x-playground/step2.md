--- conflicted
+++ resolved
@@ -65,11 +65,7 @@
     -v ${CURR_DIR}/prom-eu1-replica0:/prometheus \
     --name prom-eu1-0-sidecar \
     -u root \
-<<<<<<< HEAD
-    quay.io/thanos/thanos:v0.23.0 \
-=======
     quay.io/thanos/thanos:v0.23.1 \
->>>>>>> 0aa21c36
     sidecar \
     --tsdb.path /prometheus \
     --objstore.config-file /etc/thanos/minio-bucket.yaml \
@@ -89,11 +85,7 @@
     -v ${CURR_DIR}/prom-eu1-replica1:/prometheus \
     --name prom-eu1-1-sidecar \
     -u root \
-<<<<<<< HEAD
-    quay.io/thanos/thanos:v0.23.0 \
-=======
     quay.io/thanos/thanos:v0.23.1 \
->>>>>>> 0aa21c36
     sidecar \
     --tsdb.path /prometheus \
     --objstore.config-file /etc/thanos/minio-bucket.yaml \
@@ -113,11 +105,7 @@
     -v ${CURR_DIR}/prom-us1-replica0:/prometheus \
     --name prom-us1-0-sidecar \
     -u root \
-<<<<<<< HEAD
-    quay.io/thanos/thanos:v0.23.0 \
-=======
     quay.io/thanos/thanos:v0.23.1 \
->>>>>>> 0aa21c36
     sidecar \
     --tsdb.path /prometheus \
     --objstore.config-file /etc/thanos/minio-bucket.yaml \
@@ -142,11 +130,7 @@
 docker run -d --net=host --rm \
     -v ${CURR_DIR}/minio-bucket.yaml:/etc/thanos/minio-bucket.yaml \
     --name store-gateway \
-<<<<<<< HEAD
-    quay.io/thanos/thanos:v0.23.0 \
-=======
     quay.io/thanos/thanos:v0.23.1 \
->>>>>>> 0aa21c36
     store \
     --objstore.config-file /etc/thanos/minio-bucket.yaml \
     --http-address 0.0.0.0:19094 \
@@ -159,11 +143,7 @@
 docker stop querier && \
 docker run -d --net=host --rm \
     --name querier \
-<<<<<<< HEAD
-    quay.io/thanos/thanos:v0.23.0 \
-=======
     quay.io/thanos/thanos:v0.23.1 \
->>>>>>> 0aa21c36
     query \
     --http-address 0.0.0.0:9090 \
     --grpc-address 0.0.0.0:19190 \
@@ -182,11 +162,7 @@
 docker run -d --net=host --rm \
     -v ${CURR_DIR}/minio-bucket.yaml:/etc/thanos/minio-bucket.yaml \
     --name compactor \
-<<<<<<< HEAD
-    quay.io/thanos/thanos:v0.23.0 \
-=======
     quay.io/thanos/thanos:v0.23.1 \
->>>>>>> 0aa21c36
     compact \
     --wait --wait-interval 30s \
     --consistency-delay 0s \
