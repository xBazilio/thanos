--- conflicted
+++ resolved
@@ -3340,8 +3340,6 @@
 		_, _, err := bir.decodeCachedPostings(append([]byte(codecHeaderSnappy), []byte("foo")...))
 		testutil.NotOk(t, err)
 	})
-<<<<<<< HEAD
-=======
 }
 
 func TestBucketStore_LabelAPIs(t *testing.T) {
@@ -3419,5 +3417,4 @@
 
 		return bucketStore
 	})
->>>>>>> 7b20b1db
 }